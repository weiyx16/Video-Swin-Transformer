# Benchmark

We compare our results with some other popular frameworks in terms of speed and performance.

### Hardware

- 8 NVIDIA Tesla V100 (32G) GPUs
- Intel(R) Xeon(R) Gold 6148 CPU @ 2.40GHz

### Software environment

- Python 3.7
- PyTorch 1.4
- CUDA 10.1
- CUDNN 7.6.03
- NCCL 2.4.08

<<<<<<< HEAD
| Model      | Dataset     | Setting  | Framework     | Iter time | Memory | log |
| ---------- | ----------- | -------- | ------------- | --------- | ------ | ---------- |
| TSN        | Kinetics400 | Setting1 | mmaction-lite |           |        |            |
|            |             |          | open-mmaction |           |        |            |
|            |             |          | HAN           |           |        |            |
|            |             | Setting2 | mmaction-lite |           |        |            |
|            | Sthv1       | Setting1 | mmaction-lite |           |        |            |
|            |             |          | open-mmaction |           |        |            |
|            |             |          | HAN           |           |        |            |
|            |             | Setting2 | mmaction-lite |           |        |            |
| TSM        |             | Setting1 | mmaction-lite |           |        |            |
|            |             |          | open-mmaction |           |        |            |
|            |             |          | HAN           |           |        |            |
|            |             | Setting2 | mmaction-lite |           |        |            |
| TIN        |             | Setting1 | mmaction-lite |           |        |            |
|            |             |          | open-mmaction |           |        |            |
|            |             |          | HAN           |           |        |            |
|            |             | Setting2 | mmaction-lite |           |        |            |
| Slowfast   | Kinetics400 | 4x16x1@8(video) | mmaction-lite |0.80|6203|ready|
|            | Kinetics400 | 4x16x1@8(video) | PySlowfast    |1.40|6850|ready|
|            | Kinetics400 | 8x8x1@8(video) | mmaction-lite |1.05|9062|ready|
|            | Kinetics400 | 8x8x1@8(video) | PySlowfast |1.41|10230|ready|
| Slowonly   | Kinetics400 | 4x16x1@8(video) | mmaction-lite |0.30|3158|ready|
|            | Kinetics400 | 4x16x1@8(video)| PySlowfast    |1.03|3481|ready|
|            | Kinetics400 | 8x8x1@8(video) | mmaction-lite |0.50|5820|ready|
|            | Kinetics400 | 8x8x1@8(video)| PySlowfast    |1.29|6400|ready|
| R(2+1)D    | Kinetics400 | 8x8x1@6(frame) | mmaction-lite |0.48|3998|ready|
|            | Kinetics400 | 32x2x1@6(frame) | mmaction-lite |1.2855|12974|ready|
=======
### Recognizers

| Model      | Dataset     | Setting  | Framework     | Iter time | Memory | ckpt & log |
| ---------- | ----------- | -------- | ------------- | --------- | ------ | ---------- |
| TSN        | Kinetics400 | tsn_r50_1x1x3_100e_kinetics400_rgb | mmaction-lite |0.2966(0.0030)|8339|            |
|            | Kinetics400 | tsn_r50_1x1x3_100e_kinetics400_rgb | open-mmaction |0.3659(0.0102)|8245|            |
| I3D        | Kinetics400 | i3d_r50_32x2x1_100e_kinetics400_rgb| mmaction-lite |0.4528(0.1458)|5169|            |
|            | Kinetics400 | i3d_r50_fast32x2x1_100e_kinetics400_rgb| mmaction-lite |0.3886(0.3733)|5169|            |
|            | Kinetics400 | i3d_r50_32x2x1_100e_kinetics400_rgb| open-mmaction |0.5873(0.0867)|5065|            |
| TSM        | Kinetics400 | tsm_r50_1x1x8_100e_kinetics400_rgb | mmaction-lite |0.3052(0.0095)|7077|            |
|            | Kinetics400 | tsm_r50_1x1x8_100e_kinetics400_rgb | HAN           |0.3843(0.0143)|9337|            |
| Slowfast   | Kinetics400 | 4x16x1(video) | mmaction-lite |           |        |            |
|            | Kinetics400 | 4x16x1(video) | PySlowfast    |           |        |            |
|            | Kinetics400 | 8x8x1(video) | mmaction-lite |           |        |            |
| Slowonly   | Kinetics400 | 4x16x1(video) | mmaction-lite |           |        |            |
|            | Kinetics400 | 4x16x1(video)| PySlowfast    |           |        |            |
|            | Kinetics400 | 8x8x1(video) | mmaction-lite |           |        |            |
| R(2+1)D    | Kinetics400 | 32x2x1(frame) | mmaction-lite |           |        |            |
|            | Kinetics400 | 8x8x1(frame) | mmaction-lite |           |        |            |


### Localizers

| Model      | Dataset     | Setting  | Framework     | Iter time | Memory | ckpt & log |
| ---------- | ----------- | -------- | ------------- | --------- | ------ | ---------- |
| BSN       | ActivityNet | bsn_400x100_1x16_20e_activitynet_feature | mmaction-lite |0.074(TEM)+0.040(PEM)|41(TEM)+25(PEM)|            |
| BSN       | ActivityNet | bsn_400x100_1x16_20e_activitynet_feature | [repo](https://github.com/wzmsltw/BSN-boundary-sensitive-network.pytorch) |0.101(TEM)+0.040(PEM)|54(TEM)+34(PEM)|            |
| BMN       | ActivityNet | bsn_400x100_2x8_9e_activitynet_feature | mmaction-lite |3.27|5420|            |
| BMN       | ActivityNet | bsn_400x100_2x8_9e_activitynet_feature | [repo](https://github.com/JJBOY/BMN-Boundary-Matching-Network) |3.30|5780|            |
>>>>>>> f3b79c63
<|MERGE_RESOLUTION|>--- conflicted
+++ resolved
@@ -15,36 +15,6 @@
 - CUDNN 7.6.03
 - NCCL 2.4.08
 
-<<<<<<< HEAD
-| Model      | Dataset     | Setting  | Framework     | Iter time | Memory | log |
-| ---------- | ----------- | -------- | ------------- | --------- | ------ | ---------- |
-| TSN        | Kinetics400 | Setting1 | mmaction-lite |           |        |            |
-|            |             |          | open-mmaction |           |        |            |
-|            |             |          | HAN           |           |        |            |
-|            |             | Setting2 | mmaction-lite |           |        |            |
-|            | Sthv1       | Setting1 | mmaction-lite |           |        |            |
-|            |             |          | open-mmaction |           |        |            |
-|            |             |          | HAN           |           |        |            |
-|            |             | Setting2 | mmaction-lite |           |        |            |
-| TSM        |             | Setting1 | mmaction-lite |           |        |            |
-|            |             |          | open-mmaction |           |        |            |
-|            |             |          | HAN           |           |        |            |
-|            |             | Setting2 | mmaction-lite |           |        |            |
-| TIN        |             | Setting1 | mmaction-lite |           |        |            |
-|            |             |          | open-mmaction |           |        |            |
-|            |             |          | HAN           |           |        |            |
-|            |             | Setting2 | mmaction-lite |           |        |            |
-| Slowfast   | Kinetics400 | 4x16x1@8(video) | mmaction-lite |0.80|6203|ready|
-|            | Kinetics400 | 4x16x1@8(video) | PySlowfast    |1.40|6850|ready|
-|            | Kinetics400 | 8x8x1@8(video) | mmaction-lite |1.05|9062|ready|
-|            | Kinetics400 | 8x8x1@8(video) | PySlowfast |1.41|10230|ready|
-| Slowonly   | Kinetics400 | 4x16x1@8(video) | mmaction-lite |0.30|3158|ready|
-|            | Kinetics400 | 4x16x1@8(video)| PySlowfast    |1.03|3481|ready|
-|            | Kinetics400 | 8x8x1@8(video) | mmaction-lite |0.50|5820|ready|
-|            | Kinetics400 | 8x8x1@8(video)| PySlowfast    |1.29|6400|ready|
-| R(2+1)D    | Kinetics400 | 8x8x1@6(frame) | mmaction-lite |0.48|3998|ready|
-|            | Kinetics400 | 32x2x1@6(frame) | mmaction-lite |1.2855|12974|ready|
-=======
 ### Recognizers
 
 | Model      | Dataset     | Setting  | Framework     | Iter time | Memory | ckpt & log |
@@ -56,14 +26,16 @@
 |            | Kinetics400 | i3d_r50_32x2x1_100e_kinetics400_rgb| open-mmaction |0.5873(0.0867)|5065|            |
 | TSM        | Kinetics400 | tsm_r50_1x1x8_100e_kinetics400_rgb | mmaction-lite |0.3052(0.0095)|7077|            |
 |            | Kinetics400 | tsm_r50_1x1x8_100e_kinetics400_rgb | HAN           |0.3843(0.0143)|9337|            |
-| Slowfast   | Kinetics400 | 4x16x1(video) | mmaction-lite |           |        |            |
-|            | Kinetics400 | 4x16x1(video) | PySlowfast    |           |        |            |
-|            | Kinetics400 | 8x8x1(video) | mmaction-lite |           |        |            |
-| Slowonly   | Kinetics400 | 4x16x1(video) | mmaction-lite |           |        |            |
-|            | Kinetics400 | 4x16x1(video)| PySlowfast    |           |        |            |
-|            | Kinetics400 | 8x8x1(video) | mmaction-lite |           |        |            |
-| R(2+1)D    | Kinetics400 | 32x2x1(frame) | mmaction-lite |           |        |            |
-|            | Kinetics400 | 8x8x1(frame) | mmaction-lite |           |        |            |
+| Slowfast   | Kinetics400 | slowfast_r50_4x16x1_256e_kinetics400_rgb(video) | mmaction-lite |0.80|6203|ready|
+|            | Kinetics400 | slowfast_r50_4x16x1_256e_kinetics400_rgb(video) | PySlowfast    |1.40|6850|ready|
+|            | Kinetics400 | slowfast_r50_8x8x1_256e_kinetics400_rgb(video) | mmaction-lite |1.05|9062|ready|
+|            | Kinetics400 | slowfast_r50_8x8x1_256e_kinetics400_rgb(video) | PySlowfast |1.41|10230|ready|
+| Slowonly   | Kinetics400 | slowonly_r50_4x16x1_256e_kinetics400_rgb(video) | mmaction-lite |0.30|3158|ready|
+|            | Kinetics400 | slowonly_r50_4x16x1_256e_kinetics400_rgb(video)| PySlowfast    |1.03|3481|ready|
+|            | Kinetics400 | slowonly_r50_8x8x1_256e_kinetics400_rgb(video) | mmaction-lite |0.50|5820|ready|
+|            | Kinetics400 | slowonly_r50_8x8x1_256e_kinetics400_rgb(video)| PySlowfast    |1.29|6400|ready|
+| R(2+1)D    | Kinetics400 | r2plus1d_r34_8x8x1_180e_kinetics400_rgb(frame) | mmaction-lite |0.48|3998|ready|
+|            | Kinetics400 | r2plus1d_r34_8x8x1_180e_kinetics400_rgb(frame) | mmaction-lite |1.2855|12974|ready|
 
 
 ### Localizers
@@ -73,5 +45,4 @@
 | BSN       | ActivityNet | bsn_400x100_1x16_20e_activitynet_feature | mmaction-lite |0.074(TEM)+0.040(PEM)|41(TEM)+25(PEM)|            |
 | BSN       | ActivityNet | bsn_400x100_1x16_20e_activitynet_feature | [repo](https://github.com/wzmsltw/BSN-boundary-sensitive-network.pytorch) |0.101(TEM)+0.040(PEM)|54(TEM)+34(PEM)|            |
 | BMN       | ActivityNet | bsn_400x100_2x8_9e_activitynet_feature | mmaction-lite |3.27|5420|            |
-| BMN       | ActivityNet | bsn_400x100_2x8_9e_activitynet_feature | [repo](https://github.com/JJBOY/BMN-Boundary-Matching-Network) |3.30|5780|            |
->>>>>>> f3b79c63
+| BMN       | ActivityNet | bsn_400x100_2x8_9e_activitynet_feature | [repo](https://github.com/JJBOY/BMN-Boundary-Matching-Network) |3.30|5780|            |